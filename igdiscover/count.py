--- conflicted
+++ resolved
@@ -11,11 +11,6 @@
 import sys
 import logging
 import pandas as pd
-from matplotlib.backends.backend_agg import FigureCanvasAgg as FigureCanvas
-from matplotlib.figure import Figure
-import matplotlib
-import seaborn as sns
-import numpy as np
 from sqt import SequenceReader
 from .table import read_table
 from .utils import natural_sort_key
@@ -83,19 +78,13 @@
 
 def plot_counts(counts, gene_type):
 	"""Plot expression counts. Return a Figure object"""
-<<<<<<< HEAD
-	sns.set()
-	fig = Figure(figsize=((50 + len(counts) * 5) / 25.4, 210/25.4))
-=======
+	from matplotlib.backends.backend_agg import FigureCanvasAgg as FigureCanvas
+	from matplotlib.figure import Figure
 	import matplotlib
-	matplotlib.use('agg')
-	import matplotlib.pyplot as plt
 	import seaborn as sns
 	import numpy as np
 	sns.set()
-
-	fig = plt.figure(figsize=((50 + len(counts) * 5) / 25.4, 210/25.4))
->>>>>>> 2b380a06
+	fig = Figure(figsize=((50 + len(counts) * 5) / 25.4, 210/25.4))
 	matplotlib.rcParams.update({'font.size': 14})
 	FigureCanvas(fig)
 	ax = fig.add_subplot(111)
