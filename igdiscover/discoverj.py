--- conflicted
+++ resolved
@@ -36,21 +36,13 @@
 	arg('--j-coverage', type=float, default=None, metavar='PERCENT',
 		help='Require that the sequence covers at least PERCENT of the J gene. '
 		'Default: 90 when --gene=J; 0 otherwise')
-<<<<<<< HEAD
-	arg('--allele-ratio', type=float, metavar='RATIO', default=0.1,
-=======
 	arg('--allele-ratio', type=float, metavar='RATIO', default=0.2,
->>>>>>> 5c1121bc
 		help='Required allele ratio. Works only for genes named "NAME*ALLELE". Default: %(default)s')
 	arg('--cross-mapping-ratio', type=float, metavar='RATIO', default=0.1,
 		help='Ratio for detection of cross-mapping artifacts. Default: %(default)s')
 	arg('--min-count', metavar='N', type=int, default=None,
 		help='Omit candidates with fewer than N exact occurrences in the input table. '
-<<<<<<< HEAD
-			'Default: 10 for D; 100 for V and J')
-=======
 			'Default: 1 for J; 10 for D; 100 for V')
->>>>>>> 5c1121bc
 	arg('--no-perfect-matches', dest='perfect_matches', default=True, action='store_false',
 		help='Do not filter out sequences for which the V assignment (or J for --gene=V) '
 			'has at least one error')
@@ -345,14 +337,9 @@
 	other_gene = other + '_gene'
 	other_errors = other + '_errors'
 	table = read_table(args.table,
-<<<<<<< HEAD
-		usecols=['count', 'V_gene', 'J_gene', 'V_errors', 'J_errors', 'J_covered', column, 'CDR3_nt'])
-	logger.info('Table with %s rows read', len(table))
-=======
 		usecols=['count', 'V_gene', 'D_gene', 'J_gene', 'V_errors', 'J_errors', 'J_covered', column, 'CDR3_nt'])
 	logger.info('Table with %s rows read', len(table))
 
->>>>>>> 5c1121bc
 	if args.j_coverage is None and args.gene == 'J':
 		args.j_coverage = 90
 	if args.j_coverage:
