--- conflicted
+++ resolved
@@ -343,11 +343,7 @@
 		table.insert(3, 'why_filtered', pd.Series('', index=table.index))
 		table.insert(3, 'is_filtered', pd.Series(0, index=table.index))
 
-<<<<<<< HEAD
 		mark_rows(table, table.database_diff < args.minimum_db_diff, 'too_low_dbdiff')
-=======
-		mark_rows(table, table.database_diff < args.minimum_db_diff, 'dbdiff_low')
->>>>>>> a4949c8f
 
 		if 'N_bases' in table.columns:
 			mark_rows(table, table.N_bases > args.maximum_N, 'too_many_N_bases')
